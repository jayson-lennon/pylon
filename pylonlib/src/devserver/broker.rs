use std::net::SocketAddr;
use std::sync::Arc;
use std::thread::{self, JoinHandle};

use crate::core::engine::{Engine, EnginePaths};
use crate::core::library::SearchKey;
use crate::core::page::RenderedPage;
use crate::devserver::{DevServerMsg, DevServerReceiver, DevServerSender};
use crate::Result;

use tokio::runtime::Handle;
use tracing::{error, trace, warn};
use typed_uri::Uri;

use super::fswatcher::FilesystemUpdateEvents;

type EngineSender = async_channel::Sender<EngineMsg>;
type EngineReceiver = async_channel::Receiver<EngineMsg>;

#[derive(Debug)]
pub struct EngineRequest<ToEngine, FromEngine>
where
    ToEngine: Send + Sync + 'static,
    FromEngine: Send + Sync + 'static,
{
    tx: async_channel::Sender<FromEngine>,
    inner: ToEngine,
}

impl<ToEngine, FromEngine> EngineRequest<ToEngine, FromEngine>
where
    ToEngine: Send + Sync + 'static,
    FromEngine: Send + Sync + 'static,
{
    pub fn new(data: ToEngine) -> (Self, async_channel::Receiver<FromEngine>) {
        let (tx, rx) = async_channel::bounded(1);
        (Self { tx, inner: data }, rx)
    }

    pub async fn respond(&self, data: FromEngine) -> Result<()> {
        Ok(self.tx.send(data).await?)
    }
    pub fn respond_sync(&self, handle: &Handle, data: FromEngine) -> Result<()> {
        handle.block_on(async { Ok(self.tx.send(data).await?) })
    }

    pub fn inner(&self) -> &ToEngine {
        &self.inner
    }
}

#[derive(Debug)]
pub enum EngineMsg {
    /// A group of files have been updated. This will trigger a page
    /// reload after processing is complete. Events are batched by
    /// the filesystem watcher using debouncing, so only one reload
    /// message is fired for multiple changes.
    FilesystemUpdate(FilesystemUpdateEvents),
    /// Renders a page and then returns it on the channel supplied in
    /// the request.
    RenderPage(EngineRequest<SearchKey, Result<Option<RenderedPage>>>),
    ProcessPipelines(EngineRequest<Uri, Result<()>>),
    ProcessMounts(EngineRequest<(), Result<()>>),
    /// Quits the application
    Quit,

    Ping,
}

#[derive(Debug, Copy, Clone, Eq, PartialEq)]
pub enum RenderBehavior {
    Memory,
    Write,
}

impl std::str::FromStr for RenderBehavior {
    type Err = String;

    fn from_str(s: &str) -> std::result::Result<Self, Self::Err> {
        let s = s.to_lowercase();
        match s.as_ref() {
            "memory" => Ok(RenderBehavior::Memory),
            "write" => Ok(RenderBehavior::Write),
            _ => Err("unknown render behavior".to_owned()),
        }
    }
}

#[derive(Debug, Clone)]
pub struct EngineBroker {
    rt: Arc<tokio::runtime::Runtime>,
    engine_paths: Arc<EnginePaths>,
    devserver: (DevServerSender, DevServerReceiver),
    engine: (EngineSender, EngineReceiver),
    render_behavior: RenderBehavior,
}

impl EngineBroker {
    pub fn new(
        rt: Arc<tokio::runtime::Runtime>,
        behavior: RenderBehavior,
        engine_paths: Arc<EnginePaths>,
    ) -> Self {
        Self {
            rt,
            engine_paths,
            devserver: async_channel::unbounded(),
            engine: async_channel::unbounded(),
            render_behavior: behavior,
        }
    }

    pub fn handle(&self) -> Handle {
        self.rt.handle().clone()
    }

    pub fn engine_paths(&self) -> Arc<EnginePaths> {
        self.engine_paths.clone()
    }

    pub async fn send_devserver_msg(&self, msg: DevServerMsg) -> Result<()> {
        Ok(self.devserver.0.send(msg).await?)
    }

    pub async fn send_engine_msg(&self, msg: EngineMsg) -> Result<()> {
        Ok(self.engine.0.send(msg).await?)
    }

    pub fn send_engine_msg_sync(&self, msg: EngineMsg) -> Result<()> {
        self.rt
            .handle()
            .block_on(async { self.send_engine_msg(msg).await })
    }

    pub fn send_devserver_msg_sync(&self, msg: DevServerMsg) -> Result<()> {
        self.rt
            .handle()
            .block_on(async { self.send_devserver_msg(msg).await })
    }

    pub async fn recv_devserver_msg(&self) -> Result<DevServerMsg> {
        Ok(self.devserver.1.recv().await?)
    }

    pub fn recv_devserver_msg_sync(&self) -> Result<DevServerMsg> {
        self.rt
            .handle()
            .block_on(async { self.recv_devserver_msg().await })
    }

    async fn recv_engine_msg(&self) -> Result<EngineMsg> {
        Ok(self.engine.1.recv().await?)
    }

    fn recv_engine_msg_sync(&self) -> Result<EngineMsg> {
        self.rt
            .handle()
            .block_on(async { self.recv_engine_msg().await })
    }

    pub fn spawn_engine_thread<S: Into<SocketAddr> + std::fmt::Debug>(
        &self,
        paths: Arc<EnginePaths>,
        bind: S,
        debounce_ms: u64,
    ) -> Result<JoinHandle<Result<()>>> {
        macro_rules! respond_sync {
            ($chan:ident, $handle:expr, $fn:block) => {
                if let Err(e) = $chan.respond_sync($handle, $fn) {
                    warn!(err = %e, "tried to respond on a closed channel");
                }
            };
        }
        trace!("spawning engine thread");

        let bind = bind.into();
        let broker = self.clone();
        let engine_handle = thread::spawn(move || {
            let mut engine = Engine::new(paths)?;

            // engine.process_mounts(engine.rules().mounts())?;

            let _devserver = engine.start_devserver(bind, debounce_ms, broker.clone())?;

            loop {
                if let Err(e) = handle_msg::mount_directories(&engine) {
                    error!(err=%e, "failed mounting directories");
                }
                match broker.recv_engine_msg_sync() {
                    Ok(msg) => match msg {
                        EngineMsg::ProcessMounts(chan) => {
                            respond_sync!(chan, &broker.handle(), {
                                handle_msg::mount_directories(&engine)
                            });
                        }
                        EngineMsg::RenderPage(chan) => {
                            respond_sync!(chan, &broker.handle(), {
                                handle_msg::render_page(
                                    &engine,
                                    chan.inner(),
                                    broker.render_behavior,
                                )
                            });
                        }
                        EngineMsg::ProcessPipelines(chan) => {
                            respond_sync!(chan, &broker.handle(), {
                                handle_msg::process_pipelines(&engine, &chan.inner)
                            });
                        }

                        EngineMsg::FilesystemUpdate(events) => {
                            let _ws_msg = broker.send_devserver_msg_sync(DevServerMsg::Notify(
                                "Building Assets...".to_owned(),
                            ));

                            if let Err(e) = handle_msg::fs_event(&mut engine, events) {
                                error!(error=%e, "fswatch error");
                                let _ws_msg = broker
                                    .send_devserver_msg_sync(DevServerMsg::Notify(e.to_string()));
                                continue;
                            }
                            // notify websocket server to reload all connected clients
                            broker.send_devserver_msg_sync(DevServerMsg::ReloadPage)?;
                        }
                        EngineMsg::Quit => {
                            dbg!("quit");
                            break;
                        }
                        EngineMsg::Ping => {}
                    },
                    Err(e) => panic!("problem receiving from engine channel: {e}"),
                }
            }
            Ok(())
        });

        Ok(engine_handle)
    }
}

mod handle_msg {
    use std::{collections::HashSet, ffi::OsStr};

    use eyre::{eyre, WrapErr};

    use tracing::trace;
    use typed_uri::Uri;

    use crate::{
        core::{
            engine::{step, Engine},
            page::RenderedPage,
            Page,
        },
        devserver::broker::RenderBehavior,
        discover::html_asset::{HtmlAssets, MissingAssetsError},
<<<<<<< HEAD
        Result, SysPath,
=======
        CheckedFile, Result, SysPath,
>>>>>>> 16954f64
    };

    use super::FilesystemUpdateEvents;

    pub fn mount_directories(engine: &Engine) -> Result<()> {
        step::mount_directories(engine.rules().mounts())
    }

    pub fn process_pipelines(engine: &Engine, uri: &Uri) -> Result<()> {
        let sys_path = uri
            .to_sys_path(engine.paths().project_root(), engine.paths().output_dir())
            .wrap_err_with(|| format!("Failed to generate SysPath from {}", uri))?;

        let html_path = sys_path.confirm(pathmarker::HtmlFile)?;

        let missing_assets = step::build_required_asset_list(engine, std::iter::once(&html_path))
            .map(|mut assets| {
                assets.drop_offsite();
                assets
            })
            .wrap_err_with(|| format!("Failed find assets in file '{}'", &html_path))?
            .into_iter()
            .filter(step::filter::not_on_disk)
            .collect::<HtmlAssets>();

        let missing_assets = step::run_pipelines(engine, &missing_assets)
            .wrap_err("Failed to run pipelines in dev server")?
            .into_iter()
            .filter(|asset| step::filter::not_on_disk(*asset))
            .collect::<HashSet<_>>();

        if !missing_assets.is_empty() {
            return Err(eyre!(MissingAssetsError::from_iter(
                missing_assets
                    .iter()
                    .map(|asset| asset.uri().as_unchecked())
            )));
        }
        Ok(())
    }

    pub fn render_page<S: AsRef<str> + std::fmt::Debug>(
        engine: &Engine,
        search_key: S,
        render_behavior: RenderBehavior,
    ) -> Result<Option<RenderedPage>> {
        trace!(search_key = ?search_key, "receive render page message");

        if let Some(page) = engine.library().get(&search_key.as_ref().into()) {
            let lints = step::run_lints(engine, std::iter::once(page))
                .wrap_err_with(|| format!("Failed to run lints for page '{}'", page.uri()))?;
            let _cli_report = step::report::lints(&lints);
            if lints.has_deny() {
                Err(eyre!(lints.to_string()))
            } else {
                let rendered_collection = step::render(engine, std::iter::once(page))
                    .wrap_err_with(|| format!("Failed to render page '{}'", page.uri()))?;

                if render_behavior == RenderBehavior::Write {
                    rendered_collection.write_to_disk().wrap_err(
                        "Failed to write rendered page to disk with RenderBehavior::Write",
                    )?;
                }

                let rendered_page = rendered_collection.into_iter().next().unwrap();
                let html_path = page.target().confirm(pathmarker::HtmlFile)?;

                let missing_assets =
                    step::build_required_asset_list(engine, std::iter::once(&html_path))
                        .wrap_err("Failed to discover HTML assets during single page render")
                        .map(|mut assets| {
                            assets.drop_offsite();
                            assets
                        })?;
                let missing_assets = step::run_pipelines(engine, &missing_assets)
                    .wrap_err("Failed to run pipelines during single page render")?
                    .into_iter()
                    .filter(|asset| step::filter::not_on_disk(*asset))
                    .collect::<HashSet<_>>();

                if !missing_assets.is_empty() {
                    return Err(eyre!(MissingAssetsError::from_iter(
                        missing_assets
                            .iter()
                            .map(|asset| asset.uri().as_unchecked())
                    )));
                }

                Ok(Some(rendered_page))
            }
        } else {
            Ok(None)
        }
    }

    pub fn fs_event(engine: &mut Engine, events: FilesystemUpdateEvents) -> Result<()> {
        trace!(events = ?events, "receive file system update message");
        let mut reload_templates = false;
        let mut reload_rules = false;
        for path in events.changed() {
            let relative_path = {
                let engine_paths = engine.paths();
                let project_base = engine_paths.project_root();
                path.to_relative(&project_base)?
            };

            // reload any updated pages
            if relative_path.starts_with(engine.paths().src_dir())
                && relative_path.extension() == Some(OsStr::new("md"))
            {
                let checked_path = {
                    let rel = relative_path.strip_prefix(engine.paths().src_dir())?;
                    SysPath::new(
                        engine.paths().project_root(),
                        engine.paths().src_dir(),
                        &rel,
                    )
                    .confirm(pathmarker::MdFile)
                    .wrap_err_with(|| {
                        format!("Failed to confirm path on fsevent for path '{}'", path)
                    })?
                };
                let page = Page::from_file(engine.paths(), checked_path, engine.renderers())
                    .wrap_err_with(|| {
                        format!(
                            "Failed to create new page from filesystem event at '{}'",
                            path
                        )
                    })?;
                // update will automatically insert the page if it doesn't exist
                let _ = engine.library_mut().update(page);
            }

            // reload templates
            if relative_path.starts_with(&engine.paths().template_dir()) {
                reload_templates = true;
            }

            // reload rules
            if path == &engine.paths().absolute_rule_script() {
                reload_rules = true;
            }
        }

        if reload_rules {
            engine
                .reload_rules()
                .wrap_err("Failed to reload rules during fs event")?;
        }

        if reload_templates {
            engine
                .reload_template_engines()
                .wrap_err("Failed to reload template engines during fs event")?;
        }

        Ok(())
    }
}<|MERGE_RESOLUTION|>--- conflicted
+++ resolved
@@ -254,11 +254,7 @@
         },
         devserver::broker::RenderBehavior,
         discover::html_asset::{HtmlAssets, MissingAssetsError},
-<<<<<<< HEAD
         Result, SysPath,
-=======
-        CheckedFile, Result, SysPath,
->>>>>>> 16954f64
     };
 
     use super::FilesystemUpdateEvents;
