use std::net::SocketAddr;
use std::sync::Arc;
use std::thread::{self, JoinHandle};

use crate::core::engine::{Engine, EnginePaths};
use crate::core::library::SearchKey;
use crate::core::page::RenderedPage;
use crate::devserver::{DevServerMsg, DevServerReceiver, DevServerSender};
use crate::Result;

use tokio::runtime::Handle;
use tracing::{error, trace, warn};
use typed_uri::Uri;

use super::fswatcher::FilesystemUpdateEvents;

type EngineSender = async_channel::Sender<EngineMsg>;
type EngineReceiver = async_channel::Receiver<EngineMsg>;

#[derive(Debug)]
pub struct EngineRequest<ToEngine, FromEngine>
where
    ToEngine: Send + Sync + 'static,
    FromEngine: Send + Sync + 'static,
{
    tx: async_channel::Sender<FromEngine>,
    inner: ToEngine,
}

impl<ToEngine, FromEngine> EngineRequest<ToEngine, FromEngine>
where
    ToEngine: Send + Sync + 'static,
    FromEngine: Send + Sync + 'static,
{
    pub fn new(data: ToEngine) -> (Self, async_channel::Receiver<FromEngine>) {
        let (tx, rx) = async_channel::bounded(1);
        (Self { tx, inner: data }, rx)
    }

    pub async fn respond(&self, data: FromEngine) -> Result<()> {
        Ok(self.tx.send(data).await?)
    }
    pub fn respond_sync(&self, handle: &Handle, data: FromEngine) -> Result<()> {
        handle.block_on(async { Ok(self.tx.send(data).await?) })
    }

    pub fn inner(&self) -> &ToEngine {
        &self.inner
    }
}

#[derive(Debug)]
pub enum EngineMsg {
    /// A group of files have been updated. This will trigger a page
    /// reload after processing is complete. Events are batched by
    /// the filesystem watcher using debouncing, so only one reload
    /// message is fired for multiple changes.
    FilesystemUpdate(FilesystemUpdateEvents),
    /// Renders a page and then returns it on the channel supplied in
    /// the request.
    RenderPage(EngineRequest<SearchKey, Result<Option<RenderedPage>>>),
    ProcessPipelines(EngineRequest<Uri, Result<()>>),
    ProcessMounts(EngineRequest<(), Result<()>>),
    /// Quits the application
    Quit,

    Ping,
}

#[derive(Debug, Copy, Clone, Eq, PartialEq)]
pub enum RenderBehavior {
    Memory,
    Write,
}

impl std::str::FromStr for RenderBehavior {
    type Err = String;

    fn from_str(s: &str) -> std::result::Result<Self, Self::Err> {
        let s = s.to_lowercase();
        match s.as_ref() {
            "memory" => Ok(RenderBehavior::Memory),
            "write" => Ok(RenderBehavior::Write),
            _ => Err("unknown render behavior".to_owned()),
        }
    }
}

#[derive(Debug, Clone)]
pub struct EngineBroker {
    rt: Arc<tokio::runtime::Runtime>,
    engine_paths: Arc<EnginePaths>,
    devserver: (DevServerSender, DevServerReceiver),
    engine: (EngineSender, EngineReceiver),
    render_behavior: RenderBehavior,
}

impl EngineBroker {
    pub fn new(
        rt: Arc<tokio::runtime::Runtime>,
        behavior: RenderBehavior,
        engine_paths: Arc<EnginePaths>,
    ) -> Self {
        Self {
            rt,
            engine_paths,
            devserver: async_channel::unbounded(),
            engine: async_channel::unbounded(),
            render_behavior: behavior,
        }
    }

    pub fn handle(&self) -> Handle {
        self.rt.handle().clone()
    }

    pub fn engine_paths(&self) -> Arc<EnginePaths> {
        self.engine_paths.clone()
    }

    pub async fn send_devserver_msg(&self, msg: DevServerMsg) -> Result<()> {
        Ok(self.devserver.0.send(msg).await?)
    }

    pub async fn send_engine_msg(&self, msg: EngineMsg) -> Result<()> {
        Ok(self.engine.0.send(msg).await?)
    }

    pub fn send_engine_msg_sync(&self, msg: EngineMsg) -> Result<()> {
        self.rt
            .handle()
            .block_on(async { self.send_engine_msg(msg).await })
    }

    pub fn send_devserver_msg_sync(&self, msg: DevServerMsg) -> Result<()> {
        self.rt
            .handle()
            .block_on(async { self.send_devserver_msg(msg).await })
    }

    pub async fn recv_devserver_msg(&self) -> Result<DevServerMsg> {
        Ok(self.devserver.1.recv().await?)
    }

    pub fn recv_devserver_msg_sync(&self) -> Result<DevServerMsg> {
        self.rt
            .handle()
            .block_on(async { self.recv_devserver_msg().await })
    }

    async fn recv_engine_msg(&self) -> Result<EngineMsg> {
        Ok(self.engine.1.recv().await?)
    }

    fn recv_engine_msg_sync(&self) -> Result<EngineMsg> {
        self.rt
            .handle()
            .block_on(async { self.recv_engine_msg().await })
    }

    pub fn spawn_engine_thread<S: Into<SocketAddr> + std::fmt::Debug>(
        &self,
        paths: Arc<EnginePaths>,
        bind: S,
        debounce_ms: u64,
    ) -> Result<JoinHandle<Result<()>>> {
        macro_rules! respond_sync {
            ($chan:ident, $handle:expr, $fn:block) => {
                if let Err(e) = $chan.respond_sync($handle, $fn) {
                    warn!(err = %e, "tried to respond on a closed channel");
                }
            };
        }
        trace!("spawning engine thread");

        let bind = bind.into();
        let broker = self.clone();
        let engine_handle = thread::spawn(move || {
            let mut engine = Engine::new(paths)?;

            // engine.process_mounts(engine.rules().mounts())?;

            let _devserver = engine.start_devserver(bind, debounce_ms, broker.clone())?;

            loop {
                if let Err(e) = handle_msg::mount_directories(&engine) {
                    error!(err=%e, "failed mounting directories");
                }
                match broker.recv_engine_msg_sync() {
                    Ok(msg) => match msg {
                        EngineMsg::ProcessMounts(chan) => {
                            respond_sync!(chan, &broker.handle(), {
                                handle_msg::mount_directories(&engine)
                            });
                        }
                        EngineMsg::RenderPage(chan) => {
                            respond_sync!(chan, &broker.handle(), {
                                handle_msg::render_page(
                                    &engine,
                                    chan.inner(),
                                    broker.render_behavior,
                                )
                            });
                        }
                        EngineMsg::ProcessPipelines(chan) => {
                            respond_sync!(chan, &broker.handle(), {
                                handle_msg::process_pipelines(&engine, &chan.inner)
                            });
                        }

                        EngineMsg::FilesystemUpdate(events) => {
                            let _ws_msg = broker.send_devserver_msg_sync(DevServerMsg::Notify(
                                "Building Assets...".to_owned(),
                            ));

                            if let Err(e) = handle_msg::fs_event(&mut engine, events) {
                                error!(error=%e, "fswatch error");
                                let _ws_msg = broker
                                    .send_devserver_msg_sync(DevServerMsg::Notify(e.to_string()));
                                continue;
                            }
                            // notify websocket server to reload all connected clients
                            broker.send_devserver_msg_sync(DevServerMsg::ReloadPage)?;
                        }
                        EngineMsg::Quit => {
                            dbg!("quit");
                            break;
                        }
                        EngineMsg::Ping => {}
                    },
                    Err(e) => panic!("problem receiving from engine channel: {e}"),
                }
            }
            Ok(())
        });

        Ok(engine_handle)
    }
}

mod handle_msg {
    use std::{collections::HashSet, ffi::OsStr};

    use eyre::{eyre, WrapErr};

    use tracing::trace;
    use typed_uri::Uri;

    use crate::{
        core::{
            engine::{step, Engine},
            page::RenderedPage,
            Page,
        },
        devserver::broker::RenderBehavior,
        discover::html_asset::{HtmlAssets, MissingAssetsError},
<<<<<<< HEAD
        Result, SysPath,
=======
        CheckedFile, Result, SysPath,
>>>>>>> 5208dc45
    };

    use super::FilesystemUpdateEvents;

    pub fn mount_directories(engine: &Engine) -> Result<()> {
        step::mount_directories(engine.rules().mounts())
    }

    pub fn process_pipelines(engine: &Engine, uri: &Uri) -> Result<()> {
        let sys_path = uri
            .to_sys_path(engine.paths().project_root(), engine.paths().output_dir())
            .wrap_err_with(|| format!("Failed to generate SysPath from {}", uri))?;

        let html_path = sys_path.confirm(pathmarker::HtmlFile)?;

        let missing_assets = step::build_required_asset_list(engine, std::iter::once(&html_path))
            .map(|mut assets| {
                assets.drop_offsite();
                assets
            })
            .wrap_err_with(|| format!("Failed find assets in file '{}'", &html_path))?
            .into_iter()
            .filter(step::filter::not_on_disk)
            .collect::<HtmlAssets>();

        let missing_assets = step::run_pipelines(engine, &missing_assets)
            .wrap_err("Failed to run pipelines in dev server")?
            .into_iter()
            .filter(|asset| step::filter::not_on_disk(*asset))
            .collect::<HashSet<_>>();

        if !missing_assets.is_empty() {
            return Err(eyre!(MissingAssetsError::from_iter(
                missing_assets
                    .iter()
                    .map(|asset| asset.uri().as_unchecked())
            )));
        }
        Ok(())
    }

    pub fn render_page<S: AsRef<str> + std::fmt::Debug>(
        engine: &Engine,
        search_key: S,
        render_behavior: RenderBehavior,
    ) -> Result<Option<RenderedPage>> {
        trace!(search_key = ?search_key, "receive render page message");

        if let Some(page) = engine.library().get(&search_key.as_ref().into()) {
            let lints = step::run_lints(engine, std::iter::once(page))
                .wrap_err_with(|| format!("Failed to run lints for page '{}'", page.uri()))?;
            let _cli_report = step::report::lints(&lints);
            if lints.has_deny() {
                Err(eyre!(lints.to_string()))
            } else {
                let rendered_collection = step::render(engine, std::iter::once(page))
                    .wrap_err_with(|| format!("Failed to render page '{}'", page.uri()))?;

                if render_behavior == RenderBehavior::Write {
                    rendered_collection.write_to_disk().wrap_err(
                        "Failed to write rendered page to disk with RenderBehavior::Write",
                    )?;
                }

                let rendered_page = rendered_collection.into_iter().next().unwrap();
                let html_path = page.target().confirm(pathmarker::HtmlFile)?;

                let missing_assets =
                    step::build_required_asset_list(engine, std::iter::once(&html_path))
                        .wrap_err("Failed to discover HTML assets during single page render")
                        .map(|mut assets| {
                            assets.drop_offsite();
                            assets
                        })?;
                let missing_assets = step::run_pipelines(engine, &missing_assets)
                    .wrap_err("Failed to run pipelines during single page render")?
                    .into_iter()
                    .filter(|asset| step::filter::not_on_disk(*asset))
                    .collect::<HashSet<_>>();

                if !missing_assets.is_empty() {
                    return Err(eyre!(MissingAssetsError::from_iter(
                        missing_assets
                            .iter()
                            .map(|asset| asset.uri().as_unchecked())
                    )));
                }

                Ok(Some(rendered_page))
            }
        } else {
            Ok(None)
        }
    }

    pub fn fs_event(engine: &mut Engine, events: FilesystemUpdateEvents) -> Result<()> {
        trace!(events = ?events, "receive file system update message");
        let mut reload_templates = false;
        let mut reload_rules = false;
        for path in events.changed() {
            let relative_path = {
                let engine_paths = engine.paths();
                let project_base = engine_paths.project_root();
                path.to_relative(&project_base)?
            };

            // reload any updated pages
            if relative_path.starts_with(engine.paths().src_dir())
                && relative_path.extension() == Some(OsStr::new("md"))
            {
                let checked_path = {
                    let rel = relative_path.strip_prefix(engine.paths().src_dir())?;
                    SysPath::new(
                        engine.paths().project_root(),
                        engine.paths().src_dir(),
                        &rel,
                    )
                    .confirm(pathmarker::MdFile)
                    .wrap_err_with(|| {
                        format!("Failed to confirm path on fsevent for path '{}'", path)
                    })?
                };
                let page = Page::from_file(engine.paths(), checked_path, engine.renderers())
                    .wrap_err_with(|| {
                        format!(
                            "Failed to create new page from filesystem event at '{}'",
                            path
                        )
                    })?;
                // update will automatically insert the page if it doesn't exist
                let _ = engine.library_mut().update(page);
            }

            // reload templates
            if relative_path.starts_with(&engine.paths().template_dir()) {
                reload_templates = true;
            }

            // reload rules
            if path == &engine.paths().absolute_rule_script() {
                reload_rules = true;
            }
        }

        if reload_rules {
            engine
                .reload_rules()
                .wrap_err("Failed to reload rules during fs event")?;
        }

        if reload_templates {
            engine
                .reload_template_engines()
                .wrap_err("Failed to reload template engines during fs event")?;
        }

        Ok(())
    }
}<|MERGE_RESOLUTION|>--- conflicted
+++ resolved
@@ -254,11 +254,7 @@
         },
         devserver::broker::RenderBehavior,
         discover::html_asset::{HtmlAssets, MissingAssetsError},
-<<<<<<< HEAD
         Result, SysPath,
-=======
-        CheckedFile, Result, SysPath,
->>>>>>> 5208dc45
     };
 
     use super::FilesystemUpdateEvents;
