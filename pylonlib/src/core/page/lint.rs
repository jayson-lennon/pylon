use super::Page;
use crate::core::rules::{Matcher, RuleProcessor};
use eyre::{eyre, WrapErr};

use slotmap::SlotMap;
use std::str::FromStr;
use tracing::trace;
<<<<<<< HEAD
use typed_path::ConfirmedPath;
=======
use typed_path::{pathmarker, CheckedFilePath};
>>>>>>> 5208dc45

pub const LINT_LEVEL_DENY: &str = "DENY";
pub const LINT_LEVEL_WARN: &str = "WARN";

#[derive(Clone, Debug)]
pub struct Lint {
    level: LintLevel,
    msg: String,
    lint_fn: rhai::FnPtr,
}

impl Lint {
    pub fn new<S: Into<String>>(level: LintLevel, msg: S, lint_fn: rhai::FnPtr) -> Self {
        Self {
            level,
            msg: msg.into(),
            lint_fn,
        }
    }
}

#[derive(Clone, Debug, Copy, Eq, PartialEq)]
pub enum LintLevel {
    Deny,
    Warn,
}

impl FromStr for LintLevel {
    type Err = eyre::Report;
    fn from_str(s: &str) -> std::result::Result<Self, Self::Err> {
        match s {
            LINT_LEVEL_DENY => Ok(Self::Deny),
            LINT_LEVEL_WARN => Ok(Self::Warn),
            other => Err(eyre!("invalid lint level {}", other)),
        }
    }
}

slotmap::new_key_type! {
    pub struct LintKey;
}

#[derive(Debug, Clone)]
pub struct LintCollection {
    lints: SlotMap<LintKey, Lint>,
    matchers: Vec<(Matcher, LintKey)>,
}

impl LintCollection {
    pub fn new() -> Self {
        Self {
            lints: SlotMap::with_key(),
            matchers: vec![],
        }
    }

    pub fn add(&mut self, matcher: Matcher, lint: Lint) {
        trace!("add lint");
        let key = self.lints.insert(lint);
        self.matchers.push((matcher, key));
    }

    pub fn find_keys<S: AsRef<str>>(&self, search: S) -> Vec<LintKey> {
        self.matchers
            .iter()
            .filter_map(|(matcher, key)| match matcher.is_match(&search) {
                true => Some(*key),
                false => None,
            })
            .collect()
    }

    pub fn get(&self, key: LintKey) -> Option<Lint> {
        self.lints.get(key).cloned()
    }

    pub fn len(&self) -> usize {
        self.lints.len()
    }
}

impl Default for LintCollection {
    fn default() -> Self {
        Self::new()
    }
}

#[derive(Clone, Debug)]
pub struct LintResult {
    pub level: LintLevel,
    pub msg: String,
    pub md_file: ConfirmedPath<pathmarker::MdFile>,
}

impl LintResult {
    pub fn new<S: Into<String>>(
        level: LintLevel,
        msg: S,
        md_file: &ConfirmedPath<pathmarker::MdFile>,
    ) -> Self {
        Self {
            level,
            msg: msg.into(),
            md_file: md_file.clone(),
        }
    }
}

#[derive(Clone, Debug)]
pub struct LintResults {
    inner: Vec<LintResult>,
}

impl LintResults {
    pub fn new() -> Self {
        Self { inner: vec![] }
    }

    pub fn from_slice(lints: &[LintResult]) -> Self {
        Self {
            inner: lints.into(),
        }
    }

    pub fn from_iter<L: Iterator<Item = LintResult>>(lints: L) -> Self {
        Self {
            inner: lints.collect(),
        }
    }

    pub fn has_deny(&self) -> bool {
        for lint in &self.inner {
            if lint.level == LintLevel::Deny {
                return true;
            }
        }
        false
    }

    pub fn is_empty(&self) -> bool {
        self.inner.is_empty()
    }
}

impl IntoIterator for LintResults {
    type Item = LintResult;
    type IntoIter = std::vec::IntoIter<Self::Item>;

    fn into_iter(self) -> Self::IntoIter {
        self.inner.into_iter()
    }
}

impl<'a> IntoIterator for &'a LintResults {
    type Item = &'a LintResult;
    type IntoIter = std::slice::Iter<'a, LintResult>;

    fn into_iter(self) -> Self::IntoIter {
        self.inner.iter()
    }
}

impl std::fmt::Display for LintResults {
    fn fmt(&self, f: &mut std::fmt::Formatter<'_>) -> std::fmt::Result {
        let msgs = self
            .inner
            .iter()
            .map(|lint| lint.msg.as_str())
            .collect::<Vec<_>>()
            .join("\n");
        write!(f, "{}", msgs)
    }
}

pub fn lint(
    rule_processor: &RuleProcessor,
    lints: &LintCollection,
    page: &Page,
) -> crate::Result<Vec<LintResult>> {
    let lints: Vec<Lint> = lints
        .find_keys(page.uri().as_str())
        .iter()
        .filter_map(|key| lints.get(*key))
        .collect();
    let mut lint_results = vec![];
    for lint in lints {
        let check: bool = rule_processor
            .run(&lint.lint_fn, (page.clone(),))
            .wrap_err("Failed to run lint")?;
        if check {
            let lint_result = LintResult::new(lint.level, lint.msg, page.path());
            lint_results.push(lint_result);
        }
    }
    Ok(lint_results)
}

#[cfg(test)]
mod test {

    #![allow(warnings, unused)]

    use std::path::PathBuf;

    use super::*;

    use temptree::temptree;

    use crate::core::{engine::Engine, page::LintLevel};

    #[test]
    fn single_lint() {
        let test_page = r#"+++
        template_name = "empty.tera"
        +++
        test content"#;

        let rule_script = r#"
        rules.add_lint(DENY, "Missing author", "**", |page| {
            page.meta("author") == "" || type_of(page.meta("author")) == "()"
        });
        "#;

        let tree = temptree! {
          "rules.rhai": rule_script,
          templates: {
            "empty.tera": "",
          },
          target: {},
          src: {
              "test.md": test_page
          },
          syntax_themes: {},
        };

        let paths = crate::test::default_test_paths(&tree);
        let engine = Engine::new(paths).unwrap();

        let page = engine.library().get(&"/test.md".into()).unwrap();

        let lints = super::lint(engine.rule_processor(), engine.rules().lints(), &page).unwrap();
        assert_eq!(lints[0].level, LintLevel::Deny);
        assert_eq!(lints[0].msg, "Missing author");
        assert_eq!(
            lints[0]
                .md_file
                .as_sys_path()
                .to_relative_path()
                .to_path_buf(),
            PathBuf::from("src/test.md")
        );
    }

    #[test]
    fn multiple_lints() {
        let test_page = r#"+++
        template_name = "empty.tera"
        +++
        test content"#;

        let rule_script = r#"
        rules.add_lint(DENY, "Missing author", "**", |page| {
            page.meta("author") == "" || type_of(page.meta("author")) == "()"
        });
        rules.add_lint(WARN, "Missing publish date", "**", |page| {
            page.meta("published") == "" || type_of(page.meta("published")) == "()"
        });
        "#;

        let tree = temptree! {
          "rules.rhai": rule_script,
          templates: {
            "empty.tera": "",
          },
          target: {},
          src: {
              "test.md": test_page
          },
          syntax_themes: {},
        };

        let paths = crate::test::default_test_paths(&tree);
        let engine = Engine::new(paths).unwrap();

        let page = engine.library().get(&"/test.md".into()).unwrap();

        let lints = super::lint(engine.rule_processor(), engine.rules().lints(), &page).unwrap();
        assert_eq!(lints[0].level, LintLevel::Deny);
        assert_eq!(lints[0].msg, "Missing author");
        assert_eq!(
            lints[0]
                .md_file
                .as_sys_path()
                .to_relative_path()
                .to_path_buf(),
            PathBuf::from("src/test.md")
        );

        assert_eq!(lints[1].level, LintLevel::Warn);
        assert_eq!(lints[1].msg, "Missing publish date");
        assert_eq!(
            lints[1]
                .md_file
                .as_sys_path()
                .to_relative_path()
                .to_path_buf(),
            PathBuf::from("src/test.md")
        );
    }

    #[test]
    fn new_lint_messages() {
        let msgs = LintResults::new();
        assert!(msgs.inner.is_empty());
    }

    #[test]
    fn lint_level_fromstr_deny() {
        let level = LintLevel::from_str(LINT_LEVEL_DENY).unwrap();
        assert_eq!(level, LintLevel::Deny);
    }

    #[test]
    fn lint_level_fromstr_warn() {
        let level = LintLevel::from_str(LINT_LEVEL_WARN).unwrap();
        assert_eq!(level, LintLevel::Warn);
    }

    #[test]
    fn lint_level_fromstr_other_err() {
        let level = LintLevel::from_str("nope");
        assert!(level.is_err());
    }

    #[test]
    fn lintcollection_default() {
        let collection = LintCollection::default();
        assert!(collection.lints.is_empty());
    }

    #[test]
    fn lintmessages_new() {
        let messages = LintResults::new();
        assert!(messages.inner.is_empty());
    }

    #[test]
    fn lintmessages_from_iter() {
        let tree = temptree! {
          src: {
              "test.md": "",
          },
        };
        let checked_file = crate::test::checked_md_path(&tree, "src/test.md");
        let lints = vec![
            LintResult::new(LintLevel::Warn, "", &checked_file),
            LintResult::new(LintLevel::Deny, "", &checked_file),
        ];
        let messages = LintResults::from_iter(lints.into_iter());
        assert_eq!(messages.inner.len(), 2);
    }

    #[test]
    fn lintmessages_into_iter() {
        let tree = temptree! {
          src: {
              "test.md": "",
          },
        };
        let checked_file = crate::test::checked_md_path(&tree, "src/test.md");
        let lints = vec![
            LintResult::new(LintLevel::Warn, "", &checked_file),
            LintResult::new(LintLevel::Deny, "", &checked_file),
        ];
        let messages = LintResults::from_iter(lints.into_iter());
        let mut messages_iter = messages.into_iter();
        assert_eq!(messages_iter.next().unwrap().level, LintLevel::Warn);
        assert_eq!(messages_iter.next().unwrap().level, LintLevel::Deny);
    }

    #[test]
    fn lintmessages_into_iter_ref() {
        let tree = temptree! {
          src: {
              "test.md": "",
          },
        };
        let checked_file = crate::test::checked_md_path(&tree, "src/test.md");
        let lints = vec![
            LintResult::new(LintLevel::Warn, "", &checked_file),
            LintResult::new(LintLevel::Deny, "", &checked_file),
        ];
        let messages = LintResults::from_iter(lints.into_iter());
        let messages_iter = &mut messages.into_iter();
        assert_eq!(messages_iter.next().unwrap().level, LintLevel::Warn);
        assert_eq!(messages_iter.next().unwrap().level, LintLevel::Deny);
    }

    #[test]
    fn lint_messages_denies_properly() {
        let tree = temptree! {
          src: {
              "test.md": "",
          },
        };
        let checked_file = crate::test::checked_md_path(&tree, "src/test.md");
        let mut lints = vec![LintResult::new(LintLevel::Warn, "", &checked_file)];
        let messages = LintResults::from_slice(lints.as_slice());
        assert_eq!(messages.has_deny(), false);

        lints.push(LintResult::new(LintLevel::Deny, "", &checked_file));
        let messages = LintResults::from_slice(lints.as_slice());
        assert!(messages.has_deny());
    }

    #[test]
    fn lintmessages_display_impl() {
        let tree = temptree! {
          src: {
              "test.md": "",
          },
        };
        let checked_file = crate::test::checked_md_path(&tree, "src/test.md");
        let lints = vec![
            LintResult::new(LintLevel::Warn, "abc", &checked_file),
            LintResult::new(LintLevel::Deny, "123", &checked_file),
        ];
        let messages = LintResults::from_iter(lints.into_iter());
        assert_eq!(messages.to_string(), String::from("abc\n123"));
    }
}<|MERGE_RESOLUTION|>--- conflicted
+++ resolved
@@ -5,11 +5,7 @@
 use slotmap::SlotMap;
 use std::str::FromStr;
 use tracing::trace;
-<<<<<<< HEAD
 use typed_path::ConfirmedPath;
-=======
-use typed_path::{pathmarker, CheckedFilePath};
->>>>>>> 5208dc45
 
 pub const LINT_LEVEL_DENY: &str = "DENY";
 pub const LINT_LEVEL_WARN: &str = "WARN";
