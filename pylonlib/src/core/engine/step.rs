use std::{collections::HashSet, ffi::OsStr, path::Path, sync::Arc};

use eyre::WrapErr;
use itertools::Itertools;
use tracing::trace;
<<<<<<< HEAD
use typed_path::{ConfirmedPath, SysPath};
=======
use typed_path::{pathmarker, CheckedFile, CheckedFilePath, SysPath};
>>>>>>> 16954f64

use crate::{
    core::{
        page::{lint::LintResults, LintResult, RenderedPage, RenderedPageCollection},
        rules::{Mount, RuleProcessor, Rules},
        script_engine::{ScriptEngine, ScriptEngineConfig},
        Library, Page,
    },
    discover::html_asset::{HtmlAsset, HtmlAssets},
    Renderers, Result,
};

use super::{Engine, EnginePaths};

pub mod report {
    use std::collections::HashSet;

    use eyre::bail;
    use tracing::{error, warn};

    use crate::core::page::lint::LintResults;
    use crate::discover::html_asset::HtmlAsset;
    use crate::Result;

    pub fn lints(lints: &LintResults) -> Result<()> {
        use crate::core::page::LintLevel;

        let mut abort = false;
        for lint in lints {
            match lint.level {
                LintLevel::Warn => warn!(%lint.msg),
                LintLevel::Deny => {
                    error!(%lint.msg);
                    abort = true;
                }
            }
        }
        if abort {
            bail!("lint errors encountered while building site");
        }
        Ok(())
    }

    pub fn missing_assets(assets: HashSet<&HtmlAsset>) -> Result<()> {
        for asset in &assets {
            error!(asset = ?asset, "missing asset or no pipeline defined");
        }
        if !assets.is_empty() {
            bail!("one or more assets are missing");
        }
        Ok(())
    }
}

pub mod filter {
    use crate::discover::html_asset::HtmlAsset;

    pub fn not_on_disk(asset: &HtmlAsset) -> bool {
        !asset.path().target().exists()
    }
}

pub fn find_unpipelined_assets(not_pipelined: HashSet<&HtmlAsset>) -> HashSet<&HtmlAsset> {
    not_pipelined
        .iter()
        .copied()
        .filter(|asset| !asset.path().target().exists())
        .collect::<HashSet<_>>()
}

pub fn run_lints<'a, P: Iterator<Item = &'a Page>>(
    engine: &Engine,
    pages: P,
) -> Result<LintResults> {
    trace!("linting");
    let lint_results: Vec<Vec<LintResult>> = pages
        .map(|page| crate::core::page::lint(engine.rule_processor(), engine.rules().lints(), page))
        .try_collect()
        .wrap_err("Failed building LintResult collection")?;

    let lint_results = lint_results.into_iter().flatten();

    Ok(LintResults::from_iter(lint_results))
}

pub fn render<'a, P: Iterator<Item = &'a Page>>(
    engine: &Engine,
    pages: P,
) -> Result<RenderedPageCollection> {
    trace!("rendering");

    let rendered: Vec<RenderedPage> = pages
        .map(|page| crate::core::page::render(engine, page))
        .try_collect()
        .wrap_err("Failed building RenderedPage collection")?;

    Ok(RenderedPageCollection::from_vec(rendered))
}

pub fn mount_directories<'a, M: Iterator<Item = &'a Mount>>(mounts: M) -> Result<()> {
    use fs_extra::dir::CopyOptions;
    for mount in mounts {
        trace!(mount=?mount, "mounting");
        crate::util::make_parent_dirs(mount.target()).wrap_err_with(|| {
            format!(
                "Failed to create parent directories at '{}' while processing mounts",
                mount.target()
            )
        })?;
        let options = CopyOptions {
            copy_inside: true,
            skip_exist: true,
            content_only: true,
            ..CopyOptions::default()
        };
        fs_extra::dir::copy(mount.src(), mount.target(), &options).wrap_err_with(|| {
            format!("Failed mounting '{}' at '{}'", mount.src(), mount.target())
        })?;
    }
    Ok(())
}

pub fn load_rules(
    engine_paths: Arc<EnginePaths>,
    library: &Library,
) -> Result<(ScriptEngine, RuleProcessor, Rules)> {
    let script_engine_config = ScriptEngineConfig::new();
    let script_engine = ScriptEngine::new(&script_engine_config.modules());

    let _project_root = engine_paths.project_root();

    let rule_script =
        std::fs::read_to_string(engine_paths.absolute_rule_script()).wrap_err_with(|| {
            format!(
                "failed reading rule script at '{}'",
                engine_paths.absolute_rule_script().display()
            )
        })?;

    let (rule_processor, rules) = script_engine
        .build_rules(engine_paths, library, rule_script)
        .wrap_err("failed to build Rules structure")?;

    Ok((script_engine, rule_processor, rules))
}

pub fn run_pipelines<'a>(
    engine: &Engine,
    html_assets: &'a HtmlAssets,
) -> Result<HashSet<&'a HtmlAsset>> {
    trace!("running pipelines");

    let mut unhandled_assets = HashSet::new();

    for asset in html_assets {
        // Ignore anchor links for now. Issue https://github.com/jayson-lennon/pylon/issues/75
        // to eventually make this work.
        if asset.tag() == "a" {
            continue;
        }

        // tracks which assets have no processing logic
        let mut asset_has_pipeline = false;

        for pipeline in engine.rules().pipelines() {
            if pipeline.is_match(asset.uri().as_str()) {
                // asset has an associate pipeline, so we won't report an error
                asset_has_pipeline = true;

                pipeline.run(asset.uri()).wrap_err_with(|| {
                    format!("Failed to run pipeline on asset '{}'", asset.uri())
                })?;
            }
        }
        if !asset_has_pipeline {
            unhandled_assets.insert(asset);
        }
    }
    Ok(unhandled_assets)
}

pub fn build_library(engine_paths: Arc<EnginePaths>, renderers: &Renderers) -> Result<Library> {
    let pages: Vec<_> =
        crate::discover::get_all_paths(&engine_paths.absolute_src_dir(), &|path: &Path| -> bool {
            path.extension() == Some(OsStr::new("md"))
        })
        .wrap_err("Failed to discover source pages while building page store")?
        .iter()
        .map(|abs_path| {
            let root = engine_paths.project_root();
            let base = engine_paths.src_dir();
            let target = abs_path
                .strip_prefix(root.join(base))
                .wrap_err("Failed to strip root+base from abs path while building page store")?;
            let checked_file_path = SysPath::new(root, base, &target)
                .confirm(pathmarker::MdFile)
                .wrap_err("Failed to confirm path while building page store")?;
            Page::from_file(engine_paths.clone(), checked_file_path, renderers)
        })
        .try_collect()
        .wrap_err("Failed building page collection while building page store")?;

    let mut library = Library::new();
    library.insert_batch(pages);

    Ok(library)
}

pub fn build_required_asset_list<
    'a,
    F: Iterator<Item = &'a ConfirmedPath<pathmarker::HtmlFile>>,
>(
    engine: &Engine,
    files: F,
) -> Result<HtmlAssets> {
    use tap::prelude::*;

    trace!("locating HTML assets");
    let mut html_assets = HtmlAssets::new();
    for file in files {
        std::fs::read_to_string(file.as_sys_path().to_absolute_path())
            .wrap_err_with(|| {
                format!(
                    "Failed reading HTML from '{}' while discoering html assets",
                    file
                )
            })
            .and_then(|raw_html| crate::discover::html_asset::find(engine.paths(), file, &raw_html))
            .wrap_err_with(|| {
                format!("Failed to discover linked assets from HTML file '{}'", file)
            })?
            .pipe(|assets| html_assets.extend(assets));
    }
    html_assets.drop_offsite();
    Ok(html_assets)
}

pub fn get_all_html_output_files(
    engine: &Engine,
) -> Result<Vec<ConfirmedPath<pathmarker::HtmlFile>>> {
    crate::discover::get_all_paths(engine.paths().absolute_output_dir(), &|path| {
        path.extension() == Some(OsStr::new("html"))
    })
    .wrap_err_with(|| {
        format!(
            "Failed to discover HTML files during build step at '{}'",
            engine.paths().absolute_output_dir()
        )
    })?
    .iter()
    .map(|abs_path| {
        SysPath::from_abs_path(
            abs_path,
            engine.paths().project_root(),
            engine.paths().output_dir(),
        )
        .and_then(|sys_path| sys_path.confirm(pathmarker::HtmlFile))
    })
    .collect::<Result<Vec<_>>>()
}<|MERGE_RESOLUTION|>--- conflicted
+++ resolved
@@ -3,11 +3,7 @@
 use eyre::WrapErr;
 use itertools::Itertools;
 use tracing::trace;
-<<<<<<< HEAD
 use typed_path::{ConfirmedPath, SysPath};
-=======
-use typed_path::{pathmarker, CheckedFile, CheckedFilePath, SysPath};
->>>>>>> 16954f64
 
 use crate::{
     core::{
